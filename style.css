--- conflicted
+++ resolved
@@ -1,97 +1,35 @@
-body {
-    background: #fff;
-    color: #000;
+/* Reset & base */
+html,body{height:100%;}
+*{box-sizing:border-box}
+body{
+    margin:0;padding:0;
     font-family: Arial, Helvetica, sans-serif;
-    margin: 0;
-    padding: 0;
-}
-header {
-    text-align: center;
-    padding: 1em 0 0.5em 0;
-    border-bottom: 2px solid #000;
-}
-<<<<<<< HEAD
-h1 {
-    font-size: 2.5em;
-    font-weight: bold;
-    letter-spacing: 2px;
-    margin: 0;
-=======
-
-.main-title {
-    font-size: 5em;
-    font-weight: 900;
-    text-align: center;
-    margin: 36px 0 24px 0;
-    letter-spacing: 0.22em;
-    color: #000;
-    text-transform: uppercase;
-    font-family: Impact, Haettenschweiler, 'Arial Narrow Bold', Arial, sans-serif;
-    font-style: italic;
-    border: none;
-    padding: 0;
-    background: none;
-    box-shadow: none;
+    background:#fff;color:#111
 }
 
+/* Hero */
+.hero-lockup{display:flex;justify-content:center;gap:18px;padding:18px;background:#fff}
+.hero-item{display:block;width:320px;border:1px solid #e9e9e9;box-shadow:0 2px 8px rgba(0,0,0,0.04);text-decoration:none;color:inherit}
+.hero-img{width:100%;height:180px;object-fit:cover;display:block}
+.hero-item .headline{padding:12px 14px;font-weight:700;text-align:center}
 
+/* Title */
+.site-header{padding:8px 12px 0 12px;text-align:center}
+.main-title{font-size:3rem;margin:6px 0 12px 0;font-weight:900;letter-spacing:2px;text-transform:uppercase}
 
-.columns {
-    display: flex;
-    justify-content: center;
-    gap: 32px;
-    margin: 40px 0;
-    min-height: 350px;
-}
+/* Columns */
+.columns{display:flex;gap:24px;justify-content:center;padding:24px;flex-wrap:wrap}
+.column{width:320px;max-width:33%;min-width:240px;background:#fff;border:1px solid #f2f2f2;padding:18px;box-shadow:0 1px 4px rgba(0,0,0,0.04)}
+.column h2{margin:0 0 8px 0;padding-bottom:6px;border-bottom:2px solid #222;font-size:1.05rem;text-transform:uppercase}
+.column ul{list-style:none;padding:0;margin:6px 0}
+.column li{margin:10px 0}
+.column a{color:#111;text-decoration:underline;font-weight:600}
+.column a:hover{color:#333}
+.column-icon{display:inline-block;margin-right:8px}
 
-.column {
-    background: #fff;
-    border-radius: 0;
-    border: none;
-    padding: 24px 18px 18px 18px;
-    width: 100%;
-    max-width: 340px;
-    box-shadow: 0 1px 4px rgba(0,0,0,0.04);
-    display: flex;
-    flex-direction: column;
-    align-items: flex-start;
-    position: relative;
->>>>>>> 76901cce
-}
-h2 {
-    font-size: 1.2em;
-    font-weight: normal;
-    margin: 0.5em 0 0 0;
-}
-.main-headline {
-    display: block;
-    font-size: 1.5em;
-    font-weight: bold;
-    color: #c00;
-    text-decoration: none;
-    margin: 1em 0;
-    text-align: center;
-}
-.links {
-    max-width: 600px;
-    margin: 0 auto;
-}
-.links ul {
-    list-style: none;
-    padding: 0;
-}
-.links li {
-    margin: 0.5em 0;
-    border-bottom: 1px dotted #ccc;
-}
-.links a {
-    color: #000;
-    text-decoration: underline;
-    font-size: 1.1em;
-}
-footer {
-    text-align: center;
-    margin: 2em 0 1em 0;
-    font-size: 0.9em;
-    color: #666;
-}+/* Footer */
+footer{text-align:center;padding:18px 8px 40px 8px;color:#666}
+
+/* Responsive */
+@media(max-width:1000px){.hero-item{width:30vw}.column{max-width:45%}}
+@media(max-width:640px){.hero-lockup{flex-direction:column;align-items:center}.hero-item{width:92%}.columns{flex-direction:column;align-items:center}.column{width:92%;max-width:none}.main-title{font-size:2.2rem}}